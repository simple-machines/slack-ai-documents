#!/bin/bash
set -e

<<<<<<< HEAD
# Function to print in color
print_status() {
    local color=$1
    local message=$2
    echo -e "\e[${color}m${message}\e[0m"
}

# Ensure environment variables are set
if [ -z "$PROJECT_ID" ]; then
    print_status "31" "Error: PROJECT_ID environment variable is not set"
    exit 1
fi

if [ -z "$LOCATION" ]; then
    print_status "31" "Error: LOCATION environment variable is not set"
    exit 1
fi

# Check for service account key
if [ ! -f "service-account-key.json" ]; then
    print_status "31" "Error: service-account-key.json not found"
    exit 1
fi

print_status "34" "Building container..."
# Build for linux/amd64 platform explicitly
docker build --platform linux/amd64 -t vector-search .

# Tag for Artifact Registry
IMAGE_NAME="us-central1-docker.pkg.dev/${PROJECT_ID}/vector-search/vector-search:latest"
docker tag vector-search $IMAGE_NAME

print_status "34" "Pushing to Artifact Registry..."
docker push $IMAGE_NAME

print_status "34" "Deploying to Cloud Run..."
=======
# ensure environment variables are set
if [ -z "$PROJECT_ID" ]; then
  echo "error: PROJECT_ID environment variable is not set"
  exit 1
fi

if [ -z "$LOCATION" ]; then
  echo "error: LOCATION environment variable is not set"
  exit 1
fi

if [ -z "$BUCKET_NAME" ]; then
  echo "error: BUCKET_NAME environment variable is not set"
  exit 1
fi

# create a buildx builder if it doesn't exist
if ! docker buildx ls | grep -q "cloudrun-builder"; then
    docker buildx create --name cloudrun-builder --use
fi

docker buildx use cloudrun-builder

# build and push AMD64 image (Cloud Run uses AMD64)
IMAGE_NAME="us-central1-docker.pkg.dev/${PROJECT_ID}/vector-search/vector-search:latest"
echo "building and pushing AMD64 image..."
docker buildx build --platform linux/amd64 \
  -t $IMAGE_NAME \
  --push \
  .

echo "deploying to Cloud Run..."
>>>>>>> b8c40819
gcloud run deploy vector-search \
  --image $IMAGE_NAME \
  --platform managed \
  --region $LOCATION \
  --allow-unauthenticated \
  --memory=4Gi \
  --cpu=2 \
<<<<<<< HEAD
  --timeout=300 \
  --min-instances=1 \
  --port=8080 \
  --service-account=vector-search-sa@${PROJECT_ID}.iam.gserviceaccount.com \
  --set-env-vars="PROJECT_ID=${PROJECT_ID},BUCKET_NAME=${BUCKET_NAME},SLACK_BOT_TOKEN=${SLACK_BOT_TOKEN}"

# Check deployment status
if [ $? -eq 0 ]; then
    print_status "32" "Deployment successful!"
    
    # Get the service URL
    SERVICE_URL=$(gcloud run services describe vector-search --platform managed --region $LOCATION --format 'value(status.url)')
    print_status "32" "Service URL: $SERVICE_URL"
else
    print_status "31" "Deployment failed!"
    
    # Get and display logs
    print_status "33" "Fetching logs..."
=======
  --min-instances=0 \
  --max-instances=10 \
  --timeout=300 \
  --port=8080 \
  --set-env-vars="PROJECT_ID=${PROJECT_ID},BUCKET_NAME=${BUCKET_NAME},LOCATION=${LOCATION}" \
  --service-account=vector-search-sa@${PROJECT_ID}.iam.gserviceaccount.com \
  --cpu-boost \
  --execution-environment=gen2

if [ $? -eq 0 ]; then
    echo "✅ deployment successful!"
    SERVICE_URL=$(gcloud run services describe vector-search --platform managed --region $LOCATION --format 'value(status.url)')
    echo "🌐 service URL: $SERVICE_URL"
    echo "testing health endpoint..."
    curl -s "${SERVICE_URL}/health"
else
    echo "❌ deployment failed!"
    echo "fetching logs..."
>>>>>>> b8c40819
    gcloud logging read "resource.type=cloud_run_revision AND resource.labels.service_name=vector-search" --limit 50
fi<|MERGE_RESOLUTION|>--- conflicted
+++ resolved
@@ -1,44 +1,6 @@
 #!/bin/bash
 set -e
 
-<<<<<<< HEAD
-# Function to print in color
-print_status() {
-    local color=$1
-    local message=$2
-    echo -e "\e[${color}m${message}\e[0m"
-}
-
-# Ensure environment variables are set
-if [ -z "$PROJECT_ID" ]; then
-    print_status "31" "Error: PROJECT_ID environment variable is not set"
-    exit 1
-fi
-
-if [ -z "$LOCATION" ]; then
-    print_status "31" "Error: LOCATION environment variable is not set"
-    exit 1
-fi
-
-# Check for service account key
-if [ ! -f "service-account-key.json" ]; then
-    print_status "31" "Error: service-account-key.json not found"
-    exit 1
-fi
-
-print_status "34" "Building container..."
-# Build for linux/amd64 platform explicitly
-docker build --platform linux/amd64 -t vector-search .
-
-# Tag for Artifact Registry
-IMAGE_NAME="us-central1-docker.pkg.dev/${PROJECT_ID}/vector-search/vector-search:latest"
-docker tag vector-search $IMAGE_NAME
-
-print_status "34" "Pushing to Artifact Registry..."
-docker push $IMAGE_NAME
-
-print_status "34" "Deploying to Cloud Run..."
-=======
 # ensure environment variables are set
 if [ -z "$PROJECT_ID" ]; then
   echo "error: PROJECT_ID environment variable is not set"
@@ -71,7 +33,6 @@
   .
 
 echo "deploying to Cloud Run..."
->>>>>>> b8c40819
 gcloud run deploy vector-search \
   --image $IMAGE_NAME \
   --platform managed \
@@ -79,26 +40,6 @@
   --allow-unauthenticated \
   --memory=4Gi \
   --cpu=2 \
-<<<<<<< HEAD
-  --timeout=300 \
-  --min-instances=1 \
-  --port=8080 \
-  --service-account=vector-search-sa@${PROJECT_ID}.iam.gserviceaccount.com \
-  --set-env-vars="PROJECT_ID=${PROJECT_ID},BUCKET_NAME=${BUCKET_NAME},SLACK_BOT_TOKEN=${SLACK_BOT_TOKEN}"
-
-# Check deployment status
-if [ $? -eq 0 ]; then
-    print_status "32" "Deployment successful!"
-    
-    # Get the service URL
-    SERVICE_URL=$(gcloud run services describe vector-search --platform managed --region $LOCATION --format 'value(status.url)')
-    print_status "32" "Service URL: $SERVICE_URL"
-else
-    print_status "31" "Deployment failed!"
-    
-    # Get and display logs
-    print_status "33" "Fetching logs..."
-=======
   --min-instances=0 \
   --max-instances=10 \
   --timeout=300 \
@@ -117,6 +58,5 @@
 else
     echo "❌ deployment failed!"
     echo "fetching logs..."
->>>>>>> b8c40819
     gcloud logging read "resource.type=cloud_run_revision AND resource.labels.service_name=vector-search" --limit 50
 fi