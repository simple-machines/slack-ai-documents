<<<<<<< HEAD
FROM --platform=linux/amd64 python:3.9-slim
=======
FROM python:3.9-slim
>>>>>>> b8c40819

WORKDIR /app

# Install system dependencies
RUN apt-get update && apt-get install -y \
    build-essential \
    && rm -rf /var/lib/apt/lists/*

# Create directory for service account key
RUN mkdir -p /tmp/keys

# Copy requirements and setup files first
COPY requirements.txt setup.py ./

<<<<<<< HEAD
# Install dependencies and package
=======
# Install dependencies
>>>>>>> b8c40819
RUN pip install --no-cache-dir -r requirements.txt
RUN pip install -e .

# Copy application code
COPY . .

<<<<<<< HEAD
# Use environment variable for port
ENV PORT=8080
ENV PYTHONUNBUFFERED=1
ENV GOOGLE_APPLICATION_CREDENTIALS=/tmp/keys/sa-key.json

EXPOSE ${PORT}

# Use Python to run uvicorn directly
CMD ["python", "-m", "uvicorn", "src.api.app:app", "--host", "0.0.0.0", "--port", "8080"]
=======
# Environment variables
ENV PORT=8080
ENV PYTHONUNBUFFERED=1
ENV PYTHONPATH=/app

# Make sure the application doesn't run as root
RUN useradd -m myuser
USER myuser

# Expose port
EXPOSE ${PORT}

# Health check
HEALTHCHECK --interval=30s --timeout=30s --start-period=5s --retries=3 \
    CMD curl -f http://localhost:${PORT}/health || exit 1

# Run FastAPI with uvicorn
CMD ["uvicorn", "src.api.app:app", "--host", "0.0.0.0", "--port", "8080", "--workers", "1", "--timeout-keep-alive", "75"]
>>>>>>> b8c40819
<|MERGE_RESOLUTION|>--- conflicted
+++ resolved
@@ -1,8 +1,4 @@
-<<<<<<< HEAD
 FROM --platform=linux/amd64 python:3.9-slim
-=======
-FROM python:3.9-slim
->>>>>>> b8c40819
 
 WORKDIR /app
 
@@ -17,28 +13,13 @@
 # Copy requirements and setup files first
 COPY requirements.txt setup.py ./
 
-<<<<<<< HEAD
-# Install dependencies and package
-=======
 # Install dependencies
->>>>>>> b8c40819
 RUN pip install --no-cache-dir -r requirements.txt
 RUN pip install -e .
 
 # Copy application code
 COPY . .
 
-<<<<<<< HEAD
-# Use environment variable for port
-ENV PORT=8080
-ENV PYTHONUNBUFFERED=1
-ENV GOOGLE_APPLICATION_CREDENTIALS=/tmp/keys/sa-key.json
-
-EXPOSE ${PORT}
-
-# Use Python to run uvicorn directly
-CMD ["python", "-m", "uvicorn", "src.api.app:app", "--host", "0.0.0.0", "--port", "8080"]
-=======
 # Environment variables
 ENV PORT=8080
 ENV PYTHONUNBUFFERED=1
@@ -56,5 +37,4 @@
     CMD curl -f http://localhost:${PORT}/health || exit 1
 
 # Run FastAPI with uvicorn
-CMD ["uvicorn", "src.api.app:app", "--host", "0.0.0.0", "--port", "8080", "--workers", "1", "--timeout-keep-alive", "75"]
->>>>>>> b8c40819
+CMD ["uvicorn", "src.api.app:app", "--host", "0.0.0.0", "--port", "8080", "--workers", "1", "--timeout-keep-alive", "75"]